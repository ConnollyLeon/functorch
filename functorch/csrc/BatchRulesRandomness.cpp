// Copyright (c) Facebook, Inc. and its affiliates.
// All rights reserved.
//
// This source code is licensed under the BSD-style license found in the
// LICENSE file in the root directory of this source tree.

#include <ATen/ATen.h>
#include <functorch/csrc/DynamicLayer.h>
#include <functorch/csrc/BatchRulesHelper.h>

namespace at {
namespace functorch {

void check_randomness(std::string randomness) {
  TORCH_CHECK(
    randomness != "error",
    "vmap: called random operation while in randomness error mode. Please either use the "
    "'same' or 'different' randomness flags on vmap or perform the randomness operation out of vmap"
  );
}

template <typename F, F Func, typename... ExtraArgs>
<<<<<<< HEAD
Tensor& random_inplace_batching_rule(Tensor& self, ExtraArgs... extra_args) {
    c10::impl::ExcludeDispatchKeyGuard guard(kVmapModeKey);
    auto maybe_layer = maybeCurrentDynamicLayer();
    const auto cur_level = maybe_layer->layerId();
    Tensor self_value;
    optional<int64_t> self_bdim;
    std::tie(self_value, self_bdim) = unwrapTensorAtLevel(self, cur_level);
    self_value = moveBatchDimToFront(self_value, self_bdim);
    if (maybe_layer->useBatchedRandom() || !self_bdim) {
      Func(self_value, std::forward<ExtraArgs>(extra_args)...);
      return self;
    } else {
      auto intermediate = empty(self.sizes(), self.options());
      Func(intermediate, std::forward<ExtraArgs>(extra_args)...);
      self.copy_(intermediate); // batching should make this just work out...
      return self;
    }
}

template <typename F, F Func, typename... ExtraArgs>
Tensor randint_batching_rule(int64_t high, IntArrayRef shape, ExtraArgs... extra_args) {
    c10::impl::ExcludeDispatchKeyGuard guard(kVmapModeKey);
    auto maybe_layer = maybeCurrentDynamicLayer();
    VmapDimVector shapeVec(shape.begin(), shape.end());
    shapeVec.insert(shapeVec.begin(), maybe_layer->batchSize());
    if (maybe_layer->useBatchedRandom()) {
      return makeBatched(Func(high, shapeVec, std::forward<ExtraArgs>(extra_args)...), 0, maybe_layer->layerId());
    } else {
      const auto res = Func(high, shape, std::forward<ExtraArgs>(extra_args)...);
      return makeBatched(res.unsqueeze(0).expand(shapeVec), 0, maybe_layer->layerId());
    }
}

template <typename F, F Func, typename... ExtraArgs>
Tensor randint_batching_rule(int64_t high, int64_t low, IntArrayRef shape, ExtraArgs... extra_args) {
    c10::impl::ExcludeDispatchKeyGuard guard(kVmapModeKey);
    auto maybe_layer = maybeCurrentDynamicLayer();
    VmapDimVector shapeVec(shape.begin(), shape.end());
    shapeVec.insert(shapeVec.begin(), maybe_layer->batchSize());
    if (maybe_layer->useBatchedRandom()) {
      return makeBatched(Func(high, low, shapeVec, std::forward<ExtraArgs>(extra_args)...), 0, maybe_layer->layerId());
    } else {
      const auto res = Func(high, low, shape, std::forward<ExtraArgs>(extra_args)...);
      return makeBatched(res.unsqueeze(0).expand(shapeVec), 0, maybe_layer->layerId());
    }
=======
Tensor random_batching_rule(IntArrayRef shape, ExtraArgs... extra_args) {
  c10::impl::ExcludeDispatchKeyGuard guard(kVmapModeKey);
  auto maybe_layer = maybeCurrentDynamicLayer();
  VmapDimVector shapeVec(shape.begin(), shape.end());
  shapeVec.insert(shapeVec.begin(), maybe_layer->batchSize());
  std::string randomness = maybe_layer->randomness();
  check_randomness(randomness);
  if (randomness == "different") {
    return makeBatched(Func(shapeVec, std::forward<ExtraArgs>(extra_args)...), 0, maybe_layer->layerId());
  } else {
    return Func(shape, std::forward<ExtraArgs>(extra_args)...);
  }
>>>>>>> 534bc065
}

template <typename F, F Func, typename... ExtraArgs>
Tensor randperm_batching_rule(int64_t n, ExtraArgs... extra_args) {
  c10::impl::ExcludeDispatchKeyGuard guard(kVmapModeKey);
  auto maybe_layer = maybeCurrentDynamicLayer();
  auto const batch_size = maybe_layer->batchSize();
  std::string randomness = maybe_layer->randomness();
  check_randomness(randomness);
  if (randomness == "different") {
    std::vector<at::Tensor> stackedList(batch_size);
    stackedList.reserve(batch_size);
    for (int64_t idx = 0; idx < batch_size; ++idx) {
      // since this is done in a loop, need to pass by reference for generator to update
      stackedList[idx] = Func(n, extra_args...);
    }
    return makeBatched(at::stack(stackedList), 0, maybe_layer->layerId());
  } else {
    const auto res = Func(n, std::forward<ExtraArgs>(extra_args)...);
    return makeBatched(res.unsqueeze(0).expand({batch_size, n}), 0, maybe_layer->layerId());
  }
}

template <typename A, A a, typename C>
struct RandomBatchRuleHelper;

template <typename F, F Func, typename T1, typename... T>
struct RandomBatchRuleHelper<F, Func, typelist<T1, T...>> {
  static Tensor apply(IntArrayRef shape, T... extra_args) {
    return random_batching_rule<F, Func, T...>(shape, std::forward<T>(extra_args)...);
  }
};

template <typename F, F Func, typename... T>
Tensor rand_int_wrapper(IntArrayRef shape, int64_t high, T... extra_args) {
  return Func(high, shape, std::forward<T>(extra_args)...);
}

template <typename A, A a, typename C>
struct RandomInplaceBatchRuleHelper;

template <typename F, F Func, typename T1, typename... T>
struct RandomInplaceBatchRuleHelper<F, Func, typelist<T1, T...>> {
  static Tensor& apply(Tensor& self, T... extra_args) {
    return random_inplace_batching_rule<F, Func, T...>(self, std::forward<T>(extra_args)...);
  }
};

template <typename A, A a, typename C>
struct RandIntBatchRuleHelper;

template <typename F, F Func, typename T1, typename T2, typename... T>
struct RandIntBatchRuleHelper<F, Func, typelist<T1, T2, T...>> {
  static Tensor apply(int64_t high, IntArrayRef shape, T... extra_args) {
    return random_batching_rule<decltype(&rand_int_wrapper<F, Func, T...>),
                                &rand_int_wrapper<F, Func, T...>,
                                int64_t, T...>(shape, high, std::forward<T>(extra_args)...);
  }
};

template <typename F, F Func, typename... T>
Tensor rand_int_low_wrapper(IntArrayRef shape, int64_t high, int64_t low, T... extra_args) {
  return Func(high, low, shape, std::forward<T>(extra_args)...);
}

template <typename A, A a, typename C>
struct RandIntLowBatchRuleHelper;

template <typename F, F Func, typename T1, typename T2, typename T3, typename... T>
struct RandIntLowBatchRuleHelper<F, Func, typelist<T1, T2, T3, T...>> {
  static Tensor apply(int64_t high, int64_t low, IntArrayRef shape, T... extra_args) {
    return random_batching_rule<decltype(&rand_int_low_wrapper<F, Func, T...>),
                                &rand_int_low_wrapper<F, Func, T...>,
                                int64_t, int64_t, T...>(shape, high, low, std::forward<T>(extra_args)...);
  }
};

template <typename A, A a, typename C>
struct RandpermBatchRuleHelper;

template <typename F, F Func, typename T1, typename... T>
struct RandpermBatchRuleHelper<F, Func, typelist<T1, T...>> {
  static Tensor apply(int64_t n, T... extra_args) {
    return randperm_batching_rule<F, Func, T...>(n, std::forward<T>(extra_args)...);
  }
};

TORCH_LIBRARY_IMPL(aten, FuncTorchVmapMode, m) {
  #define RANDOM_BATCH_RULE(op) \
    m.impl(#op, SINGLE_ARG(\
      RandomBatchRuleHelper<decltype(&ATEN_FN(op)), &ATEN_FN(op), \
                            c10::guts::function_traits<decltype(ATEN_FN(op))>::parameter_types>::apply))

  #define RANDOM_BATCH_RULE2(op, overload) \
    m.impl(#op"."#overload, SINGLE_ARG(\
      RandomBatchRuleHelper<decltype(&ATEN_FN2(op, overload)), &ATEN_FN2(op, overload), \
                            c10::guts::function_traits<decltype(ATEN_FN2(op, overload))>::parameter_types>::apply))
  
  #define RANDOM_INPLACE_BATCH_RULE(op) \
    m.impl(#op, SINGLE_ARG(\
      RandomInplaceBatchRuleHelper<decltype(&ATEN_FN(op)), &ATEN_FN(op), \
                            c10::guts::function_traits<decltype(ATEN_FN(op))>::parameter_types>::apply))

  #define RANDOM_INPLACE_BATCH_RULE2(op, overload) \
    m.impl(#op"."#overload, SINGLE_ARG(\
      RandomInplaceBatchRuleHelper<decltype(&ATEN_FN2(op, overload)), &ATEN_FN2(op, overload), \
                            c10::guts::function_traits<decltype(ATEN_FN2(op, overload))>::parameter_types>::apply))

  #define RANDINT_BATCH_RULE(op) \
    m.impl(#op, SINGLE_ARG(\
      RandIntBatchRuleHelper<decltype(&ATEN_FN(op)), &ATEN_FN(op), \
                             c10::guts::function_traits<decltype(ATEN_FN(op))>::parameter_types>::apply))

  #define RANDINT_BATCH_RULE2(op, overload) \
    m.impl(#op"."#overload, SINGLE_ARG(\
      RandIntBatchRuleHelper<decltype(&ATEN_FN2(op, overload)), &ATEN_FN2(op, overload), \
                            c10::guts::function_traits<decltype(ATEN_FN2(op, overload))>::parameter_types>::apply))

  #define RANDINT_LOW_BATCH_RULE(op, overload) \
    m.impl(#op"."#overload, SINGLE_ARG(\
      RandIntLowBatchRuleHelper<decltype(&ATEN_FN2(op, overload)), &ATEN_FN2(op, overload), \
                                c10::guts::function_traits<decltype(ATEN_FN2(op, overload))>::parameter_types>::apply))
  #define RANDPERM_BATCH_RULE(op) \
    m.impl(#op, SINGLE_ARG(\
      RandpermBatchRuleHelper<decltype(&ATEN_FN(op)), &ATEN_FN(op), \
                            c10::guts::function_traits<decltype(ATEN_FN(op))>::parameter_types>::apply))

  #define RANDPERM_BATCH_RULE2(op, overload) \
    m.impl(#op"."#overload, SINGLE_ARG(\
      RandpermBatchRuleHelper<decltype(&ATEN_FN2(op, overload)), &ATEN_FN2(op, overload), \
                            c10::guts::function_traits<decltype(ATEN_FN2(op, overload))>::parameter_types>::apply))

  RANDOM_BATCH_RULE(randn);
  RANDOM_BATCH_RULE2(randn, generator);
  RANDOM_BATCH_RULE2(randn, generator_with_names);
  RANDOM_BATCH_RULE2(randn, names);

  RANDOM_BATCH_RULE(rand);
  RANDOM_BATCH_RULE2(rand, generator);
  RANDOM_BATCH_RULE2(rand, generator_with_names);
  RANDOM_BATCH_RULE2(rand, names);

  RANDOM_INPLACE_BATCH_RULE(random_);
  RANDOM_INPLACE_BATCH_RULE2(random_, from);
  RANDOM_INPLACE_BATCH_RULE2(random_, to);

  RANDINT_BATCH_RULE(randint);
  RANDINT_BATCH_RULE2(randint, generator);
  RANDINT_LOW_BATCH_RULE(randint, low);
  RANDINT_LOW_BATCH_RULE(randint, low_generator);

  RANDPERM_BATCH_RULE(randperm);
  RANDPERM_BATCH_RULE2(randperm, generator);

  #undef RANDOM_BATCH_RULE
  #undef RANDOM_BATCH_RULE2
  #undef RANDOM_INPLACE_BATCH_RULE
  #undef RANDOM_INPLACE_BATCH_RULE2
  #undef RANDINT_BATCH_RULE
  #undef RANDINT_BATCH_RULE2
  #undef RANDINT_LOW_BATCH_RULE
  #undef RANDPERM_BATCH_RULE
  #undef RANDPERM_BATCH_RULE2
}
}} // namespace at::functorch<|MERGE_RESOLUTION|>--- conflicted
+++ resolved
@@ -20,53 +20,6 @@
 }
 
 template <typename F, F Func, typename... ExtraArgs>
-<<<<<<< HEAD
-Tensor& random_inplace_batching_rule(Tensor& self, ExtraArgs... extra_args) {
-    c10::impl::ExcludeDispatchKeyGuard guard(kVmapModeKey);
-    auto maybe_layer = maybeCurrentDynamicLayer();
-    const auto cur_level = maybe_layer->layerId();
-    Tensor self_value;
-    optional<int64_t> self_bdim;
-    std::tie(self_value, self_bdim) = unwrapTensorAtLevel(self, cur_level);
-    self_value = moveBatchDimToFront(self_value, self_bdim);
-    if (maybe_layer->useBatchedRandom() || !self_bdim) {
-      Func(self_value, std::forward<ExtraArgs>(extra_args)...);
-      return self;
-    } else {
-      auto intermediate = empty(self.sizes(), self.options());
-      Func(intermediate, std::forward<ExtraArgs>(extra_args)...);
-      self.copy_(intermediate); // batching should make this just work out...
-      return self;
-    }
-}
-
-template <typename F, F Func, typename... ExtraArgs>
-Tensor randint_batching_rule(int64_t high, IntArrayRef shape, ExtraArgs... extra_args) {
-    c10::impl::ExcludeDispatchKeyGuard guard(kVmapModeKey);
-    auto maybe_layer = maybeCurrentDynamicLayer();
-    VmapDimVector shapeVec(shape.begin(), shape.end());
-    shapeVec.insert(shapeVec.begin(), maybe_layer->batchSize());
-    if (maybe_layer->useBatchedRandom()) {
-      return makeBatched(Func(high, shapeVec, std::forward<ExtraArgs>(extra_args)...), 0, maybe_layer->layerId());
-    } else {
-      const auto res = Func(high, shape, std::forward<ExtraArgs>(extra_args)...);
-      return makeBatched(res.unsqueeze(0).expand(shapeVec), 0, maybe_layer->layerId());
-    }
-}
-
-template <typename F, F Func, typename... ExtraArgs>
-Tensor randint_batching_rule(int64_t high, int64_t low, IntArrayRef shape, ExtraArgs... extra_args) {
-    c10::impl::ExcludeDispatchKeyGuard guard(kVmapModeKey);
-    auto maybe_layer = maybeCurrentDynamicLayer();
-    VmapDimVector shapeVec(shape.begin(), shape.end());
-    shapeVec.insert(shapeVec.begin(), maybe_layer->batchSize());
-    if (maybe_layer->useBatchedRandom()) {
-      return makeBatched(Func(high, low, shapeVec, std::forward<ExtraArgs>(extra_args)...), 0, maybe_layer->layerId());
-    } else {
-      const auto res = Func(high, low, shape, std::forward<ExtraArgs>(extra_args)...);
-      return makeBatched(res.unsqueeze(0).expand(shapeVec), 0, maybe_layer->layerId());
-    }
-=======
 Tensor random_batching_rule(IntArrayRef shape, ExtraArgs... extra_args) {
   c10::impl::ExcludeDispatchKeyGuard guard(kVmapModeKey);
   auto maybe_layer = maybeCurrentDynamicLayer();
@@ -79,7 +32,31 @@
   } else {
     return Func(shape, std::forward<ExtraArgs>(extra_args)...);
   }
->>>>>>> 534bc065
+}
+
+template <typename F, F Func, typename... ExtraArgs>
+Tensor& random_inplace_batching_rule(Tensor& self, ExtraArgs... extra_args) {
+  c10::impl::ExcludeDispatchKeyGuard guard(kVmapModeKey);
+  auto maybe_layer = maybeCurrentDynamicLayer();
+  const auto cur_level = maybe_layer->layerId();
+  Tensor self_value;
+  optional<int64_t> self_bdim;
+  std::tie(self_value, self_bdim) = unwrapTensorAtLevel(self, cur_level);
+  self_value = moveBatchDimToFront(self_value, self_bdim);
+  std::string randomness = maybe_layer->randomness();
+  check_randomness(randomness);
+  TORCH_CHECK(
+    !(randomness == "different" && !self_bdim),
+    "cannot ask for different inplace randomness on an unbatched tensor. This will appear like same randomness");
+  if (randomness == "same" && self_bdim) {
+    auto intermediate = empty(self.sizes(), self.options());
+    Func(intermediate, std::forward<ExtraArgs>(extra_args)...);
+    self.copy_(intermediate); // batching should make this just work out...
+    return self;
+  } else {
+    Func(self_value, std::forward<ExtraArgs>(extra_args)...);
+    return self;
+  }
 }
 
 template <typename F, F Func, typename... ExtraArgs>
