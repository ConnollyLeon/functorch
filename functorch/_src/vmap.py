# Copyright (c) Facebook, Inc. and its affiliates.
# All rights reserved.
#
# This source code is licensed under the BSD-style license found in the
# LICENSE file in the root directory of this source tree.

import torch
import functools
from torch import Tensor
from typing import Any, Callable, Optional, Tuple, Union, List
from torch.utils._pytree import tree_flatten, tree_unflatten, _broadcast_to_and_flatten, TreeSpec
from .pytree_hacks import tree_map_
from functools import partial
import inspect

from functorch._C import (
    _add_batch_dim,
    _remove_batch_dim,
    _vmap_decrement_nesting,
    _vmap_increment_nesting,
)

in_dims_t = Union[int, Tuple]
out_dims_t = Union[int, Tuple[int, ...]]


def register_torch_return_types():
    # Register torch.return_types as pytree node.
    for name in dir(torch.return_types):
        if name.startswith('__'):
            continue
        attr = getattr(torch.return_types, name)
        if inspect.isclass(attr):
            return_type_class = attr
            # Note: We capture the current `return_type_class` with default argument `constructor`
            # in the lambda otherwise we will point to the last value of `return_type_class` for all lambdas
            torch.utils._pytree._register_pytree_node(return_type_class, lambda x: (
                list(x), None), lambda x, c, constructor=return_type_class: constructor(x))


register_torch_return_types()

# Checks that all args-to-be-batched have the same batch dim size


def _validate_and_get_batch_size(
        flat_in_dims: List[Optional[int]],
        flat_args: List) -> int:
    batch_sizes = [arg.size(in_dim) for in_dim, arg in zip(flat_in_dims, flat_args)
                   if in_dim is not None]
    if batch_sizes and any([size != batch_sizes[0] for size in batch_sizes]):
        raise ValueError(
            f'vmap: Expected all tensors to have the same size in the mapped '
            f'dimension, got sizes {batch_sizes} for the mapped dimension')
    return batch_sizes[0]


def _num_outputs(batched_outputs: Union[Tensor, Tuple[Tensor, ...]]) -> int:
    if isinstance(batched_outputs, tuple):
        return len(batched_outputs)
    return 1

# If value is a tuple, check it has length `num_elements`.
# If value is not a tuple, make a tuple with `value` repeated `num_elements` times


def _as_tuple(value: Any, num_elements: int, error_message_lambda: Callable[[], str]) -> Tuple:
    if not isinstance(value, tuple):
        return (value,) * num_elements
    if len(value) != num_elements:
        raise ValueError(error_message_lambda())
    return value


def _process_batched_inputs(
    in_dims: in_dims_t, args: Tuple, func: Callable
) -> Tuple[int, List[Any], List[Any], TreeSpec]:
    if not isinstance(in_dims, int) and not isinstance(in_dims, tuple):
        raise ValueError(
            f'vmap({_get_name(func)}, in_dims={in_dims}, ...)(<inputs>): '
            f'expected `in_dims` to be int or a (potentially nested) tuple '
            f'matching the structure of inputs, got: {type(in_dims)}.')
    if len(args) == 0:
        raise ValueError(
            f'vmap({_get_name(func)})(<inputs>): got no inputs. Maybe you forgot to add '
            f'inputs, or you are trying to vmap over a function with no inputs. '
            f'The latter is unsupported.')

    flat_args, args_spec = tree_flatten(args)
    flat_in_dims = _broadcast_to_and_flatten(in_dims, args_spec)
    if flat_in_dims is None:
        raise ValueError(
            f'vmap({_get_name(func)}, in_dims={in_dims}, ...)(<inputs>): '
            f'in_dims is not compatible with the structure of `inputs`. '
            f'in_dims has structure {tree_flatten(in_dims)[1]} but inputs '
            f'has structure {args_spec}.')

    for i, (arg, in_dim) in enumerate(zip(flat_args, flat_in_dims)):
        if not isinstance(in_dim, int) and in_dim is not None:
            raise ValueError(
                f'vmap({_get_name(func)}, in_dims={in_dims}, ...)(<inputs>): '
                f'Got in_dim={in_dim} for an input but in_dim must be either '
                f'an integer dimension or None.')
        if isinstance(in_dim, int) and not isinstance(arg, Tensor):
            raise ValueError(
                f'vmap({_get_name(func)}, in_dims={in_dims}, ...)(<inputs>): '
                f'Got in_dim={in_dim} for an input but the input is of type '
                f'{type(arg)}. We cannot vmap over non-Tensor arguments, '
                f'please use None as the respective in_dim')
        if in_dim is not None and (in_dim < -arg.dim() or in_dim >= arg.dim()):
            raise ValueError(
                f'vmap({_get_name(func)}, in_dims={in_dims}, ...)(<inputs>): '
                f'Got in_dim={in_dim} for some input, but that input is a Tensor '
                f'of dimensionality {arg.dim()} so expected in_dim to satisfy '
                f'-{arg.dim()} <= in_dim < {arg.dim()}.')
        if in_dim is not None and in_dim < 0:
            flat_in_dims[i] = in_dim % arg.dim()

    return _validate_and_get_batch_size(flat_in_dims, flat_args), flat_in_dims, flat_args, args_spec

# Creates BatchedTensors for every Tensor in arg that should be batched.
# Returns the (potentially) batched arguments and the batch_size.


def _create_batched_inputs(
        flat_in_dims: List[Any], flat_args: List[Any], vmap_level: int, args_spec) -> Tuple:
    # See NOTE [Ignored _remove_batch_dim, _add_batch_dim]
    batched_inputs = [arg if in_dim is None else
                      _add_batch_dim(arg, in_dim, vmap_level)  # type: ignore
                      for in_dim, arg in zip(flat_in_dims, flat_args)]
    return tree_unflatten(batched_inputs, args_spec)

# Undos the batching (and any batch dimensions) associated with the `vmap_level`.


def _unwrap_batched(
        batched_outputs: Union[Tensor, Tuple[Tensor, ...]],
        out_dims: out_dims_t,
        vmap_level: int, batch_size: int, func: Callable) -> Tuple:
    flat_batched_outputs, output_spec = tree_flatten(batched_outputs)

    for out in flat_batched_outputs:
        if isinstance(out, torch.Tensor):
            continue
        raise ValueError(f'vmap({_get_name(func)}, ...): `{_get_name(func)}` must only return '
                         f'Tensors, got type {type(out)} as a return.')

    def incompatible_error():
        raise ValueError(
            f'vmap({_get_name(func)}, ..., out_dims={out_dims})(<inputs>): '
            f'out_dims is not compatible with the structure of `outputs`. '
            f'out_dims has structure {tree_flatten(out_dims)[1]} but outputs '
            f'has structure {output_spec}.')

    if isinstance(batched_outputs, torch.Tensor):
        # Some weird edge case requires us to spell out the following
        # see test_out_dims_edge_case
        if isinstance(out_dims, int):
            flat_out_dims = [out_dims]
        elif isinstance(out_dims, tuple) and len(out_dims) == 1:
            flat_out_dims = out_dims
            out_dims = out_dims[0]
        else:
            incompatible_error()
    else:
        flat_out_dims = _broadcast_to_and_flatten(out_dims, output_spec)
        if flat_out_dims is None:
            incompatible_error()

    flat_outputs = [
        _remove_batch_dim(batched_output, vmap_level, batch_size, out_dim)
        for batched_output, out_dim in zip(flat_batched_outputs, flat_out_dims)
    ]
    return tree_unflatten(flat_outputs, output_spec)


def _check_int(x, func, out_dims):
    if isinstance(x, int):
        return
    raise ValueError(
        f'vmap({_get_name(func)}, ..., out_dims={out_dims}): `out_dims` must be '
        f'an int or a python collection of ints representing where in the outputs the '
        f'vmapped dimension should appear.')


def _check_out_dims_is_int_or_int_pytree(out_dims: out_dims_t, func: Callable) -> None:
    if isinstance(out_dims, int):
        return
    tree_map_(partial(_check_int, func=func, out_dims=out_dims), out_dims)


def _get_name(func: Callable):
    if hasattr(func, '__name__'):
        return func.__name__

    # Not all callables have __name__, in fact, only static functions/methods do.
    # A callable created via functools.partial or an nn.Module, to name some
    # examples, don't have a __name__.
    return repr(func)

# vmap(func)(inputs) wraps all Tensor inputs to be batched in BatchedTensors,
# sends those into func, and then unwraps the output BatchedTensors. Operations
# on BatchedTensors perform the batched operations that the user is asking for.
#
# vmap's randomness behavior differs from JAX's, which would require a PRNG key
# to be passed everywhere.


def vmap(
        func: Callable,
        in_dims: in_dims_t = 0,
        out_dims: out_dims_t = 0,
        randomness: str = 'error') -> Callable:
    """
    vmap is the vectorizing map; ``vmap(func)`` returns a new function that
    maps :attr:`func` over some dimension of the inputs. Semantically, vmap
    pushes the map into PyTorch operations called by :attr:`func`, effectively
    vectorizing those operations.

    vmap is useful for handling batch dimensions: one can write a function
    :attr:`func` that runs on examples and then lift it to a function that can
    take batches of examples with ``vmap(func)``. vmap can also be used to
    compute batched gradients when composed with autograd.

    Args:
        func (function): A Python function that takes one or more arguments.
            Must return one or more Tensors.
        in_dims (int or nested structure): Specifies which dimension of the
            inputs should be mapped over. :attr:`in_dims` should have a
            structure like the inputs. If the :attr:`in_dim` for a particular
            input is None, then that indicates there is no map dimension.
            Default: 0.
        out_dims (int or Tuple[int]): Specifies where the mapped dimension
            should appear in the outputs. If :attr:`out_dims` is a Tuple, then
            it should have one element per output. Default: 0.
<<<<<<< HEAD
        use_batched_random (str): Specifies whether the randomness in this
            vmap should be the same or different across batches. If 'different',
            the randomness for each batch will be different. If 'same', the
            randomness will be the same across batches. If 'error', any calls to
            random functions will error. Default: True.
=======
        randomness (str): Specifies whether the randomness in this
            vmap should be the same or different across batches. If 'different',
            the randomness for each batch will be different. If 'same', the
            randomness will be the same across batches. If 'error', any calls to
            random functions will error. Default: 'error'.
>>>>>>> 89156086

    Returns:
        Returns a new "batched" function. It takes the same inputs as
        :attr:`func`, except each input has an extra dimension at the index
        specified by :attr:`in_dims`. It takes returns the same outputs as
        :attr:`func`, except each output has an extra dimension at the index
        specified by :attr:`out_dims`.

    .. warning:
        :func:`vmap` works best with functional-style code. Please do not
        perform any side-effects in :attr:`func`, with the exception of
        in-place PyTorch operations. Examples of side-effects include mutating
        Python data structures and assigning values to variables not captured
        in :attr:`func`.

    One example of using :func:`vmap` is to compute batched dot products. PyTorch
    doesn't provide a batched ``torch.dot`` API; instead of unsuccessfully
    rummaging through docs, use :func:`vmap` to construct a new function.

        >>> torch.dot                            # [D], [D] -> []
        >>> batched_dot = functorch.vmap(torch.dot)  # [N, D], [N, D] -> [N]
        >>> x, y = torch.randn(2, 5), torch.randn(2, 5)
        >>> batched_dot(x, y)

    :func:`vmap` can be helpful in hiding batch dimensions, leading to a simpler
    model authoring experience.

        >>> batch_size, feature_size = 3, 5
        >>> weights = torch.randn(feature_size, requires_grad=True)
        >>>
        >>> def model(feature_vec):
        >>>     # Very simple linear model with activation
        >>>     return feature_vec.dot(weights).relu()
        >>>
        >>> examples = torch.randn(batch_size, feature_size)
        >>> result = functorch.vmap(model)(examples)

    :func:`vmap` can also help vectorize computations that were previously difficult
    or impossible to batch. One example is higher-order gradient computation.
    The PyTorch autograd engine computes vjps (vector-Jacobian products).
    Computing a full Jacobian matrix for some function f: R^N -> R^N usually
    requires N calls to ``autograd.grad``, one per Jacobian row. Using :func:`vmap`,
    we can vectorize the whole computation, computing the Jacobian in a single
    call to ``autograd.grad``.

        >>> # Setup
        >>> N = 5
        >>> f = lambda x: x ** 2
        >>> x = torch.randn(N, requires_grad=True)
        >>> y = f(x)
        >>> I_N = torch.eye(N)
        >>>
        >>> # Sequential approach
        >>> jacobian_rows = [torch.autograd.grad(y, x, v, retain_graph=True)[0]
        >>>                  for v in I_N.unbind()]
        >>> jacobian = torch.stack(jacobian_rows)
        >>>
        >>> # vectorized gradient computation
        >>> def get_vjp(v):
        >>>     return torch.autograd.grad(y, x, v)
        >>> jacobian = functorch.vmap(get_vjp)(I_N)

    :func:`vmap` can also be nested, producing an output with multiple batched dimensions

        >>> torch.dot                            # [D], [D] -> []
        >>> batched_dot = functorch.vmap(functorch.vmap(torch.dot))  # [N1, N0, D], [N1, N0, D] -> [N1, N0]
        >>> x, y = torch.randn(2, 3, 5), torch.randn(2, 3, 5)
        >>> batched_dot(x, y) # tensor of size [2, 3]

    If the inputs are not batched along the first dimension, :attr:`in_dims` specifies
    the dimension that each inputs are batched along as

        >>> torch.dot                            # [N], [N] -> []
        >>> batched_dot = functorch.vmap(torch.dot, in_dims=1)  # [N, D], [N, D] -> [D]
        >>> x, y = torch.randn(2, 5), torch.randn(2, 5)
        >>> batched_dot(x, y)   # output is [5] instead of [2] if batched along the 0th dimension

    If there are multiple inputs each of which is batched along different dimensions,
    :attr:`in_dims` must be a tuple with the batch dimension for each input as

        >>> torch.dot                            # [D], [D] -> []
        >>> batched_dot = functorch.vmap(torch.dot, in_dims=(0, None))  # [N, D], [D] -> [N]
        >>> x, y = torch.randn(2, 5), torch.randn(5)
        >>> batched_dot(x, y) # second arg doesn't have a batch dim because in_dim[1] was None

    If the input is a Python struct, :attr:`in_dims` must be a tuple containing a struct
    matching the shape of the input:

        >>> f = lambda dict: torch.dot(dict['x'], dict['y'])
        >>> x, y = torch.randn(2, 5), torch.randn(5)
        >>> input = {'x': x, 'y': y}
        >>> batched_dot = functorch.vmap(f, in_dims=({'x': 0, 'y': None},))
        >>> batched_dot(input)

    By default, the output is batched along the first dimension. However, it can be batched
    along any dimension by using :attr:`out_dims`

        >>> f = lambda x: x ** 2
        >>> x = torch.randn(2, 5)
        >>> batched_pow = functorch.vmap(f, out_dims=1)
        >>> batched_pow(x) # [5, 2]

    For any function that uses kwargs, the returned function will not batch the kwargs but will
    accept kwargs

        >>> x = torch.randn([2, 5])
        >>> def f(x, scale=4.):
        >>>   return x * scale
        >>>
        >>> batched_pow = functorch.vmap(f)
        >>> assert torch.allclose(batched_pow(x), x * 4)
        >>> batched_pow(x, scale=x) # scale is not batched, output has shape [2, 2, 5]

    .. note::
        vmap does not provide general autobatching or handle variable-length
        sequences out of the box.
    """
    if randomness not in ['error', 'different', 'same']:
        raise RuntimeError(f"Only allowed values for randomness are 'error', 'different', or 'same'. Got {randomness}")

    @functools.wraps(func)
    def wrapped(*args, **kwargs):
        _check_out_dims_is_int_or_int_pytree(out_dims, func)
        batch_size, flat_in_dims, flat_args, args_spec = _process_batched_inputs(in_dims, args, func)
        vmap_level = _vmap_increment_nesting(batch_size, randomness)
        try:
            batched_inputs = _create_batched_inputs(flat_in_dims, flat_args, vmap_level, args_spec)
            batched_outputs = func(*batched_inputs, **kwargs)
            return _unwrap_batched(batched_outputs, out_dims, vmap_level, batch_size, func)
        finally:
            _vmap_decrement_nesting()
    return wrapped<|MERGE_RESOLUTION|>--- conflicted
+++ resolved
@@ -233,19 +233,11 @@
         out_dims (int or Tuple[int]): Specifies where the mapped dimension
             should appear in the outputs. If :attr:`out_dims` is a Tuple, then
             it should have one element per output. Default: 0.
-<<<<<<< HEAD
-        use_batched_random (str): Specifies whether the randomness in this
-            vmap should be the same or different across batches. If 'different',
-            the randomness for each batch will be different. If 'same', the
-            randomness will be the same across batches. If 'error', any calls to
-            random functions will error. Default: True.
-=======
         randomness (str): Specifies whether the randomness in this
             vmap should be the same or different across batches. If 'different',
             the randomness for each batch will be different. If 'same', the
             randomness will be the same across batches. If 'error', any calls to
             random functions will error. Default: 'error'.
->>>>>>> 89156086
 
     Returns:
         Returns a new "batched" function. It takes the same inputs as
